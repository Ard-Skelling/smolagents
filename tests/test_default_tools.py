# coding=utf-8
# Copyright 2024 HuggingFace Inc.
#
# Licensed under the Apache License, Version 2.0 (the "License");
# you may not use this file except in compliance with the License.
# You may obtain a copy of the License at
#
#     http://www.apache.org/licenses/LICENSE-2.0
#
# Unless required by applicable law or agreed to in writing, software
# distributed under the License is distributed on an "AS IS" BASIS,
# WITHOUT WARRANTIES OR CONDITIONS OF ANY KIND, either express or implied.
# See the License for the specific language governing permissions and
# limitations under the License.
import unittest

import pytest

from smolagents.default_tools import PythonInterpreterTool, VisitWebpageTool
from smolagents.types import _AGENT_TYPE_MAPPING

from .test_tools import ToolTesterMixin


class DefaultToolTests(unittest.TestCase):
    def test_visit_webpage(self):
        arguments = {"url": "https://en.wikipedia.org/wiki/United_States_Secretary_of_Homeland_Security"}
        result = VisitWebpageTool()(arguments)
        assert isinstance(result, str)
        assert "* [About Wikipedia](/wiki/Wikipedia:About)" in result  # Proper wikipedia pages have an About


class PythonInterpreterToolTester(unittest.TestCase, ToolTesterMixin):
    def setUp(self):
        self.tool = PythonInterpreterTool(authorized_imports=["numpy"])
        self.tool.setup()

    def test_exact_match_arg(self):
        result = self.tool("(2 / 2) * 4")
        self.assertEqual(result, "Stdout:\n\nOutput: 4.0")

    def test_exact_match_kwarg(self):
        result = self.tool(code="(2 / 2) * 4")
        self.assertEqual(result, "Stdout:\n\nOutput: 4.0")

    def test_agent_type_output(self):
        inputs = ["2 * 2"]
        output = self.tool(*inputs, sanitize_inputs_outputs=True)
        output_type = _AGENT_TYPE_MAPPING[self.tool.output_type]
        self.assertTrue(isinstance(output, output_type))

    def test_agent_types_inputs(self):
        inputs = ["2 * 2"]
        _inputs = []

        for _input, expected_input in zip(inputs, self.tool.inputs.values()):
            input_type = expected_input["type"]
            if isinstance(input_type, list):
<<<<<<< HEAD
                _inputs.append(
                    [
                        _AGENT_TYPE_MAPPING[_input_type](_input)
                        for _input_type in input_type
                    ]
                )
=======
                _inputs.append([AGENT_TYPE_MAPPING[_input_type](_input) for _input_type in input_type])
>>>>>>> 89a6350f
            else:
                _inputs.append(_AGENT_TYPE_MAPPING[input_type](_input))

        # Should not raise an error
        output = self.tool(*inputs, sanitize_inputs_outputs=True)
        output_type = _AGENT_TYPE_MAPPING[self.tool.output_type]
        self.assertTrue(isinstance(output, output_type))

    def test_imports_work(self):
        result = self.tool("import numpy as np")
        assert "import from numpy is not allowed" not in result.lower()

    def test_unauthorized_imports_fail(self):
        with pytest.raises(Exception) as e:
            self.tool("import sympy as sp")
        assert "sympy" in str(e).lower()<|MERGE_RESOLUTION|>--- conflicted
+++ resolved
@@ -56,16 +56,7 @@
         for _input, expected_input in zip(inputs, self.tool.inputs.values()):
             input_type = expected_input["type"]
             if isinstance(input_type, list):
-<<<<<<< HEAD
-                _inputs.append(
-                    [
-                        _AGENT_TYPE_MAPPING[_input_type](_input)
-                        for _input_type in input_type
-                    ]
-                )
-=======
-                _inputs.append([AGENT_TYPE_MAPPING[_input_type](_input) for _input_type in input_type])
->>>>>>> 89a6350f
+                _inputs.append([_AGENT_TYPE_MAPPING[_input_type](_input) for _input_type in input_type])
             else:
                 _inputs.append(_AGENT_TYPE_MAPPING[input_type](_input))
 
