--- conflicted
+++ resolved
@@ -338,30 +338,6 @@
         tools_to_call_from: Optional[List[Tool]] = None,
         **kwargs,
     ) -> ChatMessage:
-<<<<<<< HEAD
-        """
-        Gets an LLM output message for the given list of input messages.
-        If argument `tools_to_call_from` is passed, the model's tool calling options will be used to return a tool call.
-        """
-        messages = get_clean_message_list(messages, role_conversions=tool_role_conversions)
-        if tools_to_call_from:
-            response = self.client.chat.completions.create(
-                messages=messages,
-                tools=[get_tool_json_schema(tool) for tool in tools_to_call_from],
-                tool_choice="auto",
-                stop=stop_sequences,
-                temperature=self.temperature,
-                **self.kwargs,
-            )
-        else:
-            response = self.client.chat.completions.create(
-                model=self.model_id,
-                messages=messages,
-                stop=stop_sequences,
-                temperature=self.temperature,
-                **self.kwargs,
-            )
-=======
         completion_kwargs = self._prepare_completion_kwargs(
             messages=messages,
             stop_sequences=stop_sequences,
@@ -372,7 +348,6 @@
 
         response = self.client.chat_completion(**completion_kwargs)
 
->>>>>>> 83ecd572
         self.last_input_token_count = response.usage.prompt_tokens
         self.last_output_token_count = response.usage.completion_tokens
         message = ChatMessage.from_hf_api(response.choices[0].message)
@@ -515,11 +490,7 @@
         if tools_to_call_from is not None:
             prompt_tensor = self.tokenizer.apply_chat_template(
                 messages,
-<<<<<<< HEAD
                 tools=[get_tool_json_schema(tool) for tool in tools_to_call_from],
-=======
-                tools=completion_kwargs.pop("tools", []),
->>>>>>> 83ecd572
                 return_tensors="pt",
                 return_dict=True,
                 add_generation_prompt=True,
@@ -622,29 +593,6 @@
 
         response = litellm.completion(**completion_kwargs)
 
-<<<<<<< HEAD
-        if tools_to_call_from:
-            response = litellm.completion(
-                model=self.model_id,
-                messages=messages,
-                tools=[get_tool_json_schema(tool) for tool in tools_to_call_from],
-                tool_choice="required",
-                stop=stop_sequences,
-                api_base=self.api_base,
-                api_key=self.api_key,
-                **self.kwargs,
-            )
-        else:
-            response = litellm.completion(
-                model=self.model_id,
-                messages=messages,
-                stop=stop_sequences,
-                api_base=self.api_base,
-                api_key=self.api_key,
-                **self.kwargs,
-            )
-=======
->>>>>>> 83ecd572
         self.last_input_token_count = response.usage.prompt_tokens
         self.last_output_token_count = response.usage.completion_tokens
 
@@ -712,27 +660,8 @@
             custom_role_conversions=self.custom_role_conversions,
             **kwargs,
         )
-<<<<<<< HEAD
-        if tools_to_call_from:
-            response = self.client.chat.completions.create(
-                model=self.model_id,
-                messages=messages,
-                tools=[get_tool_json_schema(tool) for tool in tools_to_call_from],
-                tool_choice="required",
-                stop=stop_sequences,
-                **self.kwargs,
-            )
-        else:
-            response = self.client.chat.completions.create(
-                model=self.model_id,
-                messages=messages,
-                stop=stop_sequences,
-                **self.kwargs,
-            )
-=======
 
         response = self.client.chat.completions.create(**completion_kwargs)
->>>>>>> 83ecd572
         self.last_input_token_count = response.usage.prompt_tokens
         self.last_output_token_count = response.usage.completion_tokens
 
