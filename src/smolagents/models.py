--- conflicted
+++ resolved
@@ -14,6 +14,7 @@
 # WITHOUT WARRANTIES OR CONDITIONS OF ANY KIND, either express or implied.
 # See the License for the specific language governing permissions and
 # limitations under the License.
+import base64
 import json
 import logging
 import os
@@ -21,33 +22,20 @@
 from copy import deepcopy
 from dataclasses import asdict, dataclass
 from enum import Enum
-<<<<<<< HEAD
+from io import BytesIO
+from typing import TYPE_CHECKING, Any, Dict, List, Optional, Union
+
+from huggingface_hub import InferenceClient
 from PIL import Image
-from typing import Dict, List, Optional, Union, Any
-import base64
-from io import BytesIO
-=======
-from typing import TYPE_CHECKING, Any, Dict, List, Optional, Union
->>>>>>> 3c18d4d5
-
-from huggingface_hub import InferenceClient
-from huggingface_hub.utils import is_torch_available
-
-<<<<<<< HEAD
 from transformers import (
-    AutoModelForCausalLM,
     AutoModelForImageTextToText,
     AutoProcessor,
-    AutoTokenizer,
-    StoppingCriteria,
     StoppingCriteriaList,
     is_torch_available,
 )
-from transformers.utils.import_utils import _is_package_available
-=======
+
 from .tools import Tool
 from .utils import _is_package_available
->>>>>>> 3c18d4d5
 
 
 if TYPE_CHECKING:
@@ -217,7 +205,6 @@
         if role in role_conversions:
             message["role"] = role_conversions[role]
 
-<<<<<<< HEAD
         # Encode image elements
         for i, element in enumerate(message["content"]):
             if element["type"] == "image":
@@ -241,10 +228,6 @@
                 message["content"]
             )
             final_message_list[-1]["content"].append(message["content"][0])
-=======
-        if len(final_message_list) > 0 and message["role"] == final_message_list[-1]["role"]:
-            final_message_list[-1]["content"] += "\n=======\n" + message["content"]
->>>>>>> 3c18d4d5
         else:
             # Convert to
             final_message_list.append(message)
@@ -343,15 +326,11 @@
         Gets an LLM output message for the given list of input messages.
         If argument `tools_to_call_from` is passed, the model's tool calling options will be used to return a tool call.
         """
-<<<<<<< HEAD
         messages = get_clean_message_list(
             messages,
             role_conversions=tool_role_conversions,
             convert_images_to_image_urls=True,
         )
-=======
-        messages = get_clean_message_list(messages, role_conversions=tool_role_conversions)
->>>>>>> 3c18d4d5
         if tools_to_call_from:
             response = self.client.chat.completions.create(
                 messages=messages,
@@ -463,15 +442,8 @@
             self.tokenizer = AutoTokenizer.from_pretrained(default_model_id)
             self.model = AutoModelForCausalLM.from_pretrained(model_id, device_map=device_map, torch_dtype=torch_dtype)
 
-    def make_stopping_criteria(self, stop_sequences: List[str]) -> "StoppingCriteriaList":
+    def make_stopping_criteria(self, stop_sequences: List[str], tokenizer) -> "StoppingCriteriaList":
         from transformers import StoppingCriteria, StoppingCriteriaList
-
-<<<<<<< HEAD
-    def make_stopping_criteria(
-        self, stop_sequences: List[str], tokenizer
-    ) -> StoppingCriteriaList:
-=======
->>>>>>> 3c18d4d5
         class StopOnStrings(StoppingCriteria):
             def __init__(self, stop_strings: List[str], tokenizer):
                 self.stop_strings = stop_strings
@@ -498,18 +470,12 @@
         tools_to_call_from: Optional[List[Tool]] = None,
         images: Optional[List[Image.Image]] = None,
     ) -> ChatMessage:
-<<<<<<< HEAD
         messages = get_clean_message_list(
             messages, role_conversions=tool_role_conversions
         )
         if hasattr(self, "processor"):
             images = [Image.open(image) for image in images] if images else None
             prompt_tensor = self.processor.apply_chat_template(
-=======
-        messages = get_clean_message_list(messages, role_conversions=tool_role_conversions)
-        if tools_to_call_from is not None:
-            prompt_tensor = self.tokenizer.apply_chat_template(
->>>>>>> 3c18d4d5
                 messages,
                 tools=[get_json_schema(tool) for tool in tools_to_call_from]
                 if tools_to_call_from
@@ -534,8 +500,6 @@
         count_prompt_tokens = prompt_tensor["input_ids"].shape[1]
         out = self.model.generate(
             **prompt_tensor,
-<<<<<<< HEAD
-            max_new_tokens=max_tokens,
             stopping_criteria=(
                 self.make_stopping_criteria(
                     stop_sequences,
@@ -546,10 +510,7 @@
                 if stop_sequences
                 else None
             ),
-=======
-            stopping_criteria=(self.make_stopping_criteria(stop_sequences) if stop_sequences else None),
-            **self.kwargs,
->>>>>>> 3c18d4d5
+            **self.kwargs
         )
         generated_tokens = out[0, count_prompt_tokens:]
         if hasattr(self, "processor"):
@@ -625,7 +586,7 @@
         grammar: Optional[str] = None,
         tools_to_call_from: Optional[List[Tool]] = None,
     ) -> ChatMessage:
-<<<<<<< HEAD
+        import litellm
         messages = get_clean_message_list(
             messages,
             role_conversions=tool_role_conversions,
@@ -638,12 +599,6 @@
         #     for el in message["content"]:
         #         if el["type"] == "text" and not isinstance(el["text"], str):
         #             print("FLAG", el["text"])
-=======
-        import litellm
-
-        messages = get_clean_message_list(messages, role_conversions=tool_role_conversions)
-
->>>>>>> 3c18d4d5
         if tools_to_call_from:
             response = litellm.completion(
                 model=self.model_id,
