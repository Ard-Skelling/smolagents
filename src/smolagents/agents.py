--- conflicted
+++ resolved
@@ -841,20 +841,7 @@
         self.additional_authorized_imports = additional_authorized_imports if additional_authorized_imports else []
         self.authorized_imports = list(set(BASE_BUILTIN_MODULES) | set(self.additional_authorized_imports))
         if "{{authorized_imports}}" not in system_prompt:
-<<<<<<< HEAD
             raise AgentError("Tag '{{authorized_imports}}' should be provided in the prompt.")
-
-        if "*" in self.additional_authorized_imports:
-            self.logger.log(
-                "Caution: you set an authorization for all imports, meaning your agent can decide to import any package it deems necessary. This might raise issues if the package is not installed in your environment.",
-                0,
-            )
-
-=======
-            raise AgentError(
-                "Tag '{{authorized_imports}}' should be provided in the prompt."
-            )
->>>>>>> 5aa0f2b5
         super().__init__(
             tools=tools,
             model=model,
