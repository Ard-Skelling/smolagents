--- conflicted
+++ resolved
@@ -908,17 +908,11 @@
         tool_function: Your function. Should have type hints for each input and a type hint for the output.
         Should also have a docstring description including an 'Args:' part where each argument is described.
     """
-<<<<<<< HEAD
     tool_json_schema = get_tool_json_schema(tool_function)
     if "return" not in tool_json_schema:
         raise TypeHintParsingException(
             "Tool return type not found: make sure your function has a return type hint!"
         )
-=======
-    parameters = get_json_schema(tool_function)["function"]
-    if "return" not in parameters:
-        raise TypeHintParsingException("Tool return type not found: make sure your function has a return type hint!")
->>>>>>> 3c18d4d5
 
     class SimpleTool(Tool):
         def __init__(
